// Navbar.tsx
import React, { useState, useLayoutEffect, useEffect } from "react";
import { Link } from "react-router-dom";
import {
  Menu,
  X,
  BookOpen,
  LogOut,
  Sun,
  Moon,
  User as UserIcon,
  PenLine,
  TrendingUp,
} from "lucide-react";
import { getUserTheme, setUserTheme } from "../lib/firebase/firestore.ts";

interface UserData {
  uid: string;
  avatarUrl?: string;
  displayName?: string;
}

interface NavbarProps {
  user: UserData | null;
  onLogout: () => void;
  children: React.ReactNode;
}

const Navbar: React.FC<NavbarProps> = ({ user, onLogout, children }) => {
  // 初期状態は localStorage に保存されたテーマを利用する
  const [darkMode, setDarkMode] = useState<boolean>(() => {
    return localStorage.getItem("theme") === "dark";
  });
  const [menuOpen, setMenuOpen] = useState<boolean>(window.innerWidth >= 768);

  // useLayoutEffect を使い、レンダリング前にテーマを適用
  useLayoutEffect(() => {
    const storedTheme = localStorage.getItem("theme");
    if (storedTheme === "dark") {
      setDarkMode(true);
      document.documentElement.classList.add("dark");
    } else {
      setDarkMode(false);
      document.documentElement.classList.remove("dark");
    }
  }, []);

  // ユーザーがログインしている場合、Firestore からの取得を試みる
  useEffect(() => {
    const initializeTheme = async () => {
      if (user) {
        const storedTheme = localStorage.getItem("theme");
        if (!storedTheme) {
          // localStorage になければ Firestore から取得
          const userTheme = await getUserTheme(user.uid);
          if (userTheme === "dark") {
            setDarkMode(true);
            document.documentElement.classList.add("dark");
            localStorage.setItem("theme", "dark");
          } else {
            setDarkMode(false);
            document.documentElement.classList.remove("dark");
            localStorage.setItem("theme", "light");
          }
        }
      }
    };
    initializeTheme();

    // 画面幅によるサイドバー表示の更新
    const handleResize = () => {
      setMenuOpen(window.innerWidth >= 768);
    };
    window.addEventListener("resize", handleResize);
    return () => window.removeEventListener("resize", handleResize);
  }, [user]);

  const toggleDarkMode = async () => {
    setDarkMode(!darkMode);
    document.documentElement.classList.toggle("dark", !darkMode);
    if (user) {
      await setUserTheme(user.uid, darkMode ? "light" : "dark");
    } else {
      localStorage.setItem("theme", darkMode ? "light" : "dark");
    }
  };

  const toggleMenu = () => setMenuOpen(!menuOpen);
<<<<<<< HEAD
=======

>>>>>>> 0566133f
  const getInitials = (name: string | undefined) => {
    if (!name) return "";
    const names = name.split(" ");
    return names.length === 1
      ? names[0].charAt(0).toUpperCase()
      : names.map((n) => n.charAt(0).toUpperCase()).join("");
  };

  return (
    <div className="min-h-screen flex flex-col">
      {/* 上部固定のナビバー */}
      <nav className="fixed top-0 left-0 right-0 z-50 bg-indigo-600 text-white shadow-lg dark:bg-gray-800">
        <div className="max-w-7xl mx-auto px-4 sm:px-6 lg:px-8">
          <div className="flex items-center justify-between h-16">
            <div className="flex items-center space-x-3">
              <button onClick={toggleMenu} className="focus:outline-none">
                {menuOpen ? (
                  <X className="h-8 w-8" />
                ) : (
                  <Menu className="h-8 w-8" />
                )}
              </button>
              <Link to="/" className="flex items-center space-x-3">
                <BookOpen className="h-8 w-8" />
<<<<<<< HEAD
                <span className="font-bold text-xl">STEM-article</span>
=======
                <span className="font-bold text-xl">
                  STEM研究部記事投稿サイト
                </span>
>>>>>>> 0566133f
              </Link>
            </div>
            <div className="flex items-center space-x-4">
              <button onClick={toggleDarkMode}>
                {darkMode ? (
                  <Sun className="h-6 w-6" />
                ) : (
                  <Moon className="h-6 w-6" />
                )}
              </button>
              {user ? (
                <Link to={`/users/${user.uid}`} className="flex items-center space-x-2">
                  {user.avatarUrl ? (
                    <img
                      src={user.avatarUrl}
                      alt={user.displayName || "User"}
                      className="h-10 w-10 rounded-full object-cover border-2 border-indigo-600 shadow-md"
                    />
                  ) : user.displayName ? (
                    <div className="flex items-center justify-center h-10 w-10 rounded-full bg-gray-300 text-gray-700 border-2 border-indigo-600 shadow-md">
                      <span className="font-medium">
                        {getInitials(user.displayName)}
                      </span>
                    </div>
                  ) : (
                    <UserIcon className="h-8 w-8 text-gray-400" />
                  )}
                  {user.displayName && (
                    <span className="font-medium">{user.displayName}</span>
                  )}
                </Link>
              ) : (
                <UserIcon className="h-8 w-8 text-gray-400" />
              )}
            </div>
          </div>
        </div>
      </nav>

      <div className="flex flex-1 pt-16 transition-all duration-300">
        <div
          className={`fixed top-16 left-0 h-[calc(100vh-4rem)] w-64 bg-indigo-700 dark:bg-gray-900 transition-transform duration-300 ease-in-out ${
            menuOpen ? "translate-x-0" : "-translate-x-full"
          }`}
        >
          <div className="p-4">
            <Link
              to="/add-article"
              className="block py-2 px-4 text-white hover:bg-indigo-700 transition-colors"
            >
              <PenLine className="h-5 w-5 inline mr-2" />
              新規投稿
            </Link>
            <Link
              to="/rank"
              className="block py-2 px-4 text-white hover:bg-indigo-700 transition-colors"
            >
              <TrendingUp className="h-5 w-5 inline mr-2" />
              ランキング
            </Link>
            <button
              onClick={onLogout}
              className="mt-4 flex items-center space-x-2 w-full py-2 px-4 bg-red-600 text-white rounded hover:bg-red-700 transition-colors"
            >
              <LogOut className="h-5 w-5" />
              <span>ログアウト</span>
            </button>
          </div>
        </div>
        <main
          className={`flex-1 transition-all duration-300 ${
            menuOpen ? "ml-64" : "ml-0"
          }`}
        >
          {children}
        </main>
      </div>
    </div>
  );
};

export default Navbar;<|MERGE_RESOLUTION|>--- conflicted
+++ resolved
@@ -1,5 +1,7 @@
 // Navbar.tsx
-import React, { useState, useLayoutEffect, useEffect } from "react";
+// ユーザー情報と各種アイコンを表示するナビバーコンポーネント。画面上部に固定表示されます。
+
+import React, { useState, useEffect } from "react";
 import { Link } from "react-router-dom";
 import {
   Menu,
@@ -14,67 +16,75 @@
 } from "lucide-react";
 import { getUserTheme, setUserTheme } from "../lib/firebase/firestore.ts";
 
+// ユーザー情報の型
 interface UserData {
   uid: string;
   avatarUrl?: string;
   displayName?: string;
 }
 
+// Navbarコンポーネントが受け取るPropsの型
 interface NavbarProps {
   user: UserData | null;
   onLogout: () => void;
-  children: React.ReactNode;
+  children: React.ReactNode; // メインコンテンツを子要素として受け取る
 }
 
 const Navbar: React.FC<NavbarProps> = ({ user, onLogout, children }) => {
-  // 初期状態は localStorage に保存されたテーマを利用する
-  const [darkMode, setDarkMode] = useState<boolean>(() => {
-    return localStorage.getItem("theme") === "dark";
-  });
-  const [menuOpen, setMenuOpen] = useState<boolean>(window.innerWidth >= 768);
+  const [darkMode, setDarkMode] = useState<boolean>(false);
+  const [menuOpen, setMenuOpen] = useState<boolean>(false);
 
-  // useLayoutEffect を使い、レンダリング前にテーマを適用
-  useLayoutEffect(() => {
-    const storedTheme = localStorage.getItem("theme");
-    if (storedTheme === "dark") {
-      setDarkMode(true);
-      document.documentElement.classList.add("dark");
-    } else {
-      setDarkMode(false);
-      document.documentElement.classList.remove("dark");
-    }
-  }, []);
-
-  // ユーザーがログインしている場合、Firestore からの取得を試みる
+  /**
+   * 初期化時:
+   *  1. ログインしていればFirestoreからユーザーのテーマを取得
+   *  2. 未ログインならlocalStorageからテーマを取得
+   *  3. 画面幅によってサイドバー初期表示を設定
+   *  4. リサイズ時のイベントを登録し、大画面なら自動的にサイドバーを開く
+   */
   useEffect(() => {
     const initializeTheme = async () => {
       if (user) {
+        const userTheme = await getUserTheme(user.uid);
+        if (userTheme === "dark") {
+          setDarkMode(true);
+          document.documentElement.classList.add("dark");
+        } else {
+          setDarkMode(false);
+          document.documentElement.classList.remove("dark");
+        }
+      } else {
         const storedTheme = localStorage.getItem("theme");
-        if (!storedTheme) {
-          // localStorage になければ Firestore から取得
-          const userTheme = await getUserTheme(user.uid);
-          if (userTheme === "dark") {
-            setDarkMode(true);
-            document.documentElement.classList.add("dark");
-            localStorage.setItem("theme", "dark");
-          } else {
-            setDarkMode(false);
-            document.documentElement.classList.remove("dark");
-            localStorage.setItem("theme", "light");
-          }
-        }
+        setDarkMode(storedTheme === "dark");
+        document.documentElement.classList.toggle("dark", storedTheme === "dark");
       }
     };
     initializeTheme();
 
-    // 画面幅によるサイドバー表示の更新
+    // 初期表示時にウィンドウサイズに応じてサイドバーの状態を設定
+    if (window.innerWidth >= 768) {
+      setMenuOpen(true);
+    } else {
+      setMenuOpen(false);
+    }
+
+    // リサイズ時にサイドバーの状態を自動で更新
     const handleResize = () => {
-      setMenuOpen(window.innerWidth >= 768);
+      if (window.innerWidth >= 768) {
+        setMenuOpen(true);
+      } else {
+        setMenuOpen(false);
+      }
     };
     window.addEventListener("resize", handleResize);
     return () => window.removeEventListener("resize", handleResize);
   }, [user]);
 
+  /**
+   * ダークモード切り替え関数
+   *  1. darkModeを反転
+   *  2. documentElementに.darkクラスを付け外し
+   *  3. ログイン中ならFirestoreに保存、未ログインならlocalStorageに保存
+   */
   const toggleDarkMode = async () => {
     setDarkMode(!darkMode);
     document.documentElement.classList.toggle("dark", !darkMode);
@@ -86,50 +96,34 @@
   };
 
   const toggleMenu = () => setMenuOpen(!menuOpen);
-<<<<<<< HEAD
-=======
 
->>>>>>> 0566133f
   const getInitials = (name: string | undefined) => {
     if (!name) return "";
     const names = name.split(" ");
-    return names.length === 1
-      ? names[0].charAt(0).toUpperCase()
-      : names.map((n) => n.charAt(0).toUpperCase()).join("");
+    if (names.length === 1) return names[0].charAt(0).toUpperCase();
+    return names.map((n) => n.charAt(0).toUpperCase()).join("");
   };
 
   return (
     <div className="min-h-screen flex flex-col">
-      {/* 上部固定のナビバー */}
+      {/* ナビバー本体（上部固定） */}
       <nav className="fixed top-0 left-0 right-0 z-50 bg-indigo-600 text-white shadow-lg dark:bg-gray-800">
         <div className="max-w-7xl mx-auto px-4 sm:px-6 lg:px-8">
           <div className="flex items-center justify-between h-16">
+            {/* 左側: ハンバーガーメニュー + タイトル */}
             <div className="flex items-center space-x-3">
               <button onClick={toggleMenu} className="focus:outline-none">
-                {menuOpen ? (
-                  <X className="h-8 w-8" />
-                ) : (
-                  <Menu className="h-8 w-8" />
-                )}
+                {menuOpen ? <X className="h-8 w-8" /> : <Menu className="h-8 w-8" />}
               </button>
               <Link to="/" className="flex items-center space-x-3">
                 <BookOpen className="h-8 w-8" />
-<<<<<<< HEAD
-                <span className="font-bold text-xl">STEM-article</span>
-=======
-                <span className="font-bold text-xl">
-                  STEM研究部記事投稿サイト
-                </span>
->>>>>>> 0566133f
+                <span className="font-bold text-xl">STEM研究部記事投稿サイト</span>
               </Link>
             </div>
+            {/* 右側: ダークモードボタン + ユーザー情報 */}
             <div className="flex items-center space-x-4">
               <button onClick={toggleDarkMode}>
-                {darkMode ? (
-                  <Sun className="h-6 w-6" />
-                ) : (
-                  <Moon className="h-6 w-6" />
-                )}
+                {darkMode ? <Sun className="h-6 w-6" /> : <Moon className="h-6 w-6" />}
               </button>
               {user ? (
                 <Link to={`/users/${user.uid}`} className="flex items-center space-x-2">
@@ -141,9 +135,7 @@
                     />
                   ) : user.displayName ? (
                     <div className="flex items-center justify-center h-10 w-10 rounded-full bg-gray-300 text-gray-700 border-2 border-indigo-600 shadow-md">
-                      <span className="font-medium">
-                        {getInitials(user.displayName)}
-                      </span>
+                      <span className="font-medium">{getInitials(user.displayName)}</span>
                     </div>
                   ) : (
                     <UserIcon className="h-8 w-8 text-gray-400" />
@@ -160,7 +152,9 @@
         </div>
       </nav>
 
+      {/* レイアウト全体 */}
       <div className="flex flex-1 pt-16 transition-all duration-300">
+        {/* サイドバー */}
         <div
           className={`fixed top-16 left-0 h-[calc(100vh-4rem)] w-64 bg-indigo-700 dark:bg-gray-900 transition-transform duration-300 ease-in-out ${
             menuOpen ? "translate-x-0" : "-translate-x-full"
@@ -190,11 +184,8 @@
             </button>
           </div>
         </div>
-        <main
-          className={`flex-1 transition-all duration-300 ${
-            menuOpen ? "ml-64" : "ml-0"
-          }`}
-        >
+        {/* メインコンテンツ */}
+        <main className={`flex-1 transition-all duration-300 ${menuOpen ? "ml-64" : "ml-0"}`}>
           {children}
         </main>
       </div>
