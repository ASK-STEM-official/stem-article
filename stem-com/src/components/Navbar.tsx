--- conflicted
+++ resolved
@@ -1,7 +1,4 @@
-<<<<<<< HEAD
-=======
 
->>>>>>> 53c3581e
 // Navbar.tsx
 // ユーザー情報と各種アイコンを表示するナビバーコンポーネント。画面上部に固定表示されます。
 
@@ -62,15 +59,10 @@
     setDarkMode(!darkMode);
     document.documentElement.classList.toggle('dark', !darkMode);
     if (user) {
-<<<<<<< HEAD
-      await setUserTheme(user.uid, darkMode ? 'light' : 'dark');
-    } else {
-=======
       // ログイン中なら Firestore にテーマを保存
       await setUserTheme(user.uid, darkMode ? 'light' : 'dark');
     } else {
       // 未ログインなら localStorage に保存
->>>>>>> 53c3581e
       localStorage.setItem('theme', darkMode ? 'light' : 'dark');
     }
   };
@@ -97,14 +89,6 @@
             <button onClick={toggleDarkMode}>
               {darkMode ? <Sun className="h-6 w-6" /> : <Moon className="h-6 w-6" />}
             </button>
-<<<<<<< HEAD
-            {user && user.avatarUrl ? (
-              <img
-                src={user.avatarUrl}
-                alt={user.displayName}
-                className="h-10 w-10 rounded-full object-cover border-2 border-indigo-600 shadow-md"
-              />
-=======
             
             {/* ユーザーがログイン中の場合 */}
             {user ? (
@@ -124,7 +108,6 @@
                   <span className="font-medium">{user.displayName}</span>
                 )}
               </Link>
->>>>>>> 53c3581e
             ) : (
               // ログインしていない場合
               <UserIcon className="h-8 w-8 text-gray-400" />
