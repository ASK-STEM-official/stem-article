--- conflicted
+++ resolved
@@ -1,9 +1,6 @@
 // Navbar.tsx
-<<<<<<< HEAD
-=======
 // ユーザー情報と各種アイコンを表示するナビバーコンポーネント。画面上部に固定表示されます。
 
->>>>>>> 3882de6e
 import React, { useState, useEffect } from "react";
 import { Link } from "react-router-dom";
 import {
@@ -30,21 +27,11 @@
 interface NavbarProps {
   user: UserData | null;
   onLogout: () => void;
-<<<<<<< HEAD
-  children: React.ReactNode;
+  children: React.ReactNode; // メインコンテンツを子要素として受け取る
 }
 
 const Navbar: React.FC<NavbarProps> = ({ user, onLogout, children }) => {
   const [darkMode, setDarkMode] = useState<boolean>(false);
-=======
-  children: React.ReactNode; // メインコンテンツを子要素として受け取る
-}
-
-const Navbar: React.FC<NavbarProps> = ({ user, onLogout, children }) => {
-  // ダークモード状態（ローカルで管理）
-  const [darkMode, setDarkMode] = useState<boolean>(false);
-  // サイドバー（メニュー）の開閉状態
->>>>>>> 3882de6e
   const [menuOpen, setMenuOpen] = useState<boolean>(false);
 
   /**
@@ -73,11 +60,7 @@
     };
     initializeTheme();
 
-<<<<<<< HEAD
     // 初期表示時にウィンドウサイズに応じてサイドバーの状態を設定
-=======
-    // 初期表示時にウィンドウサイズに応じてサイドバーを開閉
->>>>>>> 3882de6e
     if (window.innerWidth >= 768) {
       setMenuOpen(true);
     } else {
@@ -93,10 +76,6 @@
       }
     };
     window.addEventListener("resize", handleResize);
-<<<<<<< HEAD
-=======
-
->>>>>>> 3882de6e
     return () => window.removeEventListener("resize", handleResize);
   }, [user]);
 
@@ -116,19 +95,12 @@
     }
   };
 
-<<<<<<< HEAD
-  const toggleMenu = () => setMenuOpen(!menuOpen);
-
-  // ユーザー名からイニシャルを生成
-=======
-  // ハンバーガーメニューの開閉
   const toggleMenu = () => setMenuOpen(!menuOpen);
 
   /**
    * ユーザー名からイニシャルを生成する関数
    *  例: "John Doe" → "JD"
    */
->>>>>>> 3882de6e
   const getInitials = (name: string | undefined) => {
     if (!name) return "";
     const names = name.split(" ");
@@ -138,21 +110,12 @@
 
   return (
     <div className="min-h-screen flex flex-col">
-<<<<<<< HEAD
-      {/* ナビバー */}
-      <nav className="fixed top-0 left-0 right-0 z-50 bg-indigo-600 text-white shadow-lg dark:bg-gray-800">
-        <div className="max-w-7xl mx-auto px-4 sm:px-6 lg:px-8">
-          <div className="flex items-center justify-between h-16">
-            <div className="flex items-center space-x-3">
-              {/* ハンバーガーメニュー用ボタン：PC・モバイル両対応 */}
-=======
       {/* ナビバー本体（上部固定） */}
       <nav className="fixed top-0 left-0 right-0 z-50 bg-indigo-600 text-white shadow-lg dark:bg-gray-800">
         <div className="max-w-7xl mx-auto px-4 sm:px-6 lg:px-8">
           <div className="flex items-center justify-between h-16">
             {/* 左側: ハンバーガーメニュー + タイトル */}
             <div className="flex items-center space-x-3">
->>>>>>> 3882de6e
               <button onClick={toggleMenu} className="focus:outline-none">
                 {menuOpen ? <X className="h-8 w-8" /> : <Menu className="h-8 w-8" />}
               </button>
@@ -161,27 +124,13 @@
                 <span className="font-bold text-xl">STEM研究部記事投稿サイト</span>
               </Link>
             </div>
-<<<<<<< HEAD
+            {/* 右側: ダークモードボタン + ユーザー情報 */}
             <div className="flex items-center space-x-4">
               <button onClick={toggleDarkMode}>
                 {darkMode ? <Sun className="h-6 w-6" /> : <Moon className="h-6 w-6" />}
               </button>
               {user ? (
                 <Link to={`/users/${user.uid}`} className="flex items-center space-x-2">
-=======
-
-            {/* 右側: ダークモードボタン + ユーザー情報 */}
-            <div className="flex items-center space-x-4">
-              {/* ダークモードのトグルボタン */}
-              <button onClick={toggleDarkMode}>
-                {darkMode ? <Sun className="h-6 w-6" /> : <Moon className="h-6 w-6" />}
-              </button>
-              
-              {/* ログイン中かどうかで分岐 */}
-              {user ? (
-                <Link to={`/users/${user.uid}`} className="flex items-center space-x-2">
-                  {/* アバター画像 or イニシャルアイコン or デフォルトアイコン */}
->>>>>>> 3882de6e
                   {user.avatarUrl ? (
                     <img
                       src={user.avatarUrl}
@@ -216,38 +165,20 @@
           }`}
         >
           <div className="p-4">
-<<<<<<< HEAD
             <Link
               to="/add-article"
               className="block py-2 px-4 text-white hover:bg-indigo-700 transition-colors"
-=======
-            {/* 新規投稿 */}
-            <Link
-              to="/add-article"
-              className="block py-2 px-4 text-white hover:bg-indigo-700 transition-colors dark:hover:bg-gray-700"
->>>>>>> 3882de6e
             >
               <PenLine className="h-5 w-5 inline mr-2" />
               新規投稿
             </Link>
-<<<<<<< HEAD
             <Link
               to="/rank"
               className="block py-2 px-4 text-white hover:bg-indigo-700 transition-colors"
-=======
-            {/* ランキング */}
-            <Link
-              to="/rank"
-              className="block py-2 px-4 text-white hover:bg-indigo-700 transition-colors dark:hover:bg-gray-700"
->>>>>>> 3882de6e
             >
               <TrendingUp className="h-5 w-5 inline mr-2" />
               ランキング
             </Link>
-<<<<<<< HEAD
-=======
-            {/* ログアウト */}
->>>>>>> 3882de6e
             <button
               onClick={onLogout}
               className="mt-4 flex items-center space-x-2 w-full py-2 px-4 bg-red-600 text-white rounded hover:bg-red-700 transition-colors"
@@ -257,12 +188,7 @@
             </button>
           </div>
         </div>
-<<<<<<< HEAD
         {/* メインコンテンツ */}
-=======
-
-        {/* メインコンテンツ: children を表示 */}
->>>>>>> 3882de6e
         <main className={`flex-1 transition-all duration-300 ${menuOpen ? "ml-64" : "ml-0"}`}>
           {children}
         </main>
