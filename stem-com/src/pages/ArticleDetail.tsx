import React, { useEffect, useState } from "react";
import { useParams, useNavigate, Link } from "react-router-dom"; 
import { doc, getDoc } from "firebase/firestore";
import { db } from "../lib/firebase/db.ts";
import ReactMarkdown from "react-markdown";
import { Prism as SyntaxHighlighter } from 'react-syntax-highlighter';
import { vscDarkPlus } from 'react-syntax-highlighter/dist/esm/styles/prism';
import remarkGfm from 'remark-gfm';
import { Calendar, User, Edit } from 'lucide-react'; 
import { format } from 'date-fns';
import { ja } from 'date-fns/locale';
import { Article } from '../types/Article'; 
<<<<<<< HEAD
import Editors from "../components/Editors.tsx";
=======
import Editors from "../components/Editors.tsx"; // 編集者表示コンポーネントのインポート

// Firebase Authentication
>>>>>>> f8890817
import { getAuth, onAuthStateChanged, User as FirebaseUser } from "firebase/auth";

interface UserData {
  uid: string;
  displayName: string;
  avatarUrl?: string;
}

const ArticleDetail: React.FC = () => {
  const { id } = useParams<{ id: string }>();
  const [article, setArticle] = useState<Article | null>(null);
  const [author, setAuthor] = useState<UserData | null>(null);
  const [editors, setEditors] = useState<UserData[]>([]);
  const [loading, setLoading] = useState<boolean>(true);
  const navigate = useNavigate();
  const [currentUser, setCurrentUser] = useState<FirebaseUser | null>(null);
  const auth = getAuth();

  useEffect(() => {
    const unsubscribe = onAuthStateChanged(auth, (user) => {
      setCurrentUser(user);
    });
    return () => unsubscribe();
  }, [auth]);

  useEffect(() => {
    const fetchArticleAndUsers = async () => {
      if (!id) {
        navigate('/');
        return;
      }
      try {
        const docRef = doc(db, "articles", id);
        const docSnap = await getDoc(docRef);

        if (docSnap.exists()) {
          const { id: _, ...dataWithoutId } = docSnap.data() as Article;
          setArticle({
            id: docSnap.id,
            ...dataWithoutId,
          });

          if (dataWithoutId.authorId) {
            const userDocRef = doc(db, "users", dataWithoutId.authorId);
            const userDoc = await getDoc(userDocRef);
            if (userDoc.exists()) {
              const userData = userDoc.data();
              setAuthor({
                uid: userDoc.id,
                displayName: userData.displayName || "ユーザー",
                avatarUrl: userData.avatarUrl || undefined,
              });
            }
          }

          if (dataWithoutId.editors && Array.isArray(dataWithoutId.editors)) {
            const editorsData: UserData[] = await Promise.all(
              dataWithoutId.editors.map(async (editorId) => {
                const editorDocRef = doc(db, "users", editorId);
                const editorDoc = await getDoc(editorDocRef);
                return editorDoc.exists()
                  ? {
                      uid: editorDoc.id,
                      displayName: editorDoc.data().displayName || "ユーザー",
                      avatarUrl: editorDoc.data().avatarUrl || undefined,
                    }
                  : { uid: editorId, displayName: "ユーザー", avatarUrl: undefined };
              })
            );
            setEditors(editorsData);
          }
        } else {
          navigate('/');
        }
      } catch (error) {
        console.error("Error fetching article or users:", error);
        navigate('/');
      } finally {
        setLoading(false);
      }
    };
    fetchArticleAndUsers();
  }, [id, navigate, auth]);

  if (loading) {
    return <div className="flex justify-center items-center min-h-screen">
      <div className="animate-spin rounded-full h-12 w-12 border-b-2 border-indigo-600"></div>
    </div>;
  }

  if (!article) {
    return <div className="max-w-3xl mx-auto px-4 py-8">
      <p className="text-center text-gray-600 dark:text-gray-400">記事が見つかりません。</p>
    </div>;
  }

  const canEdit = () => (currentUser?.uid && (currentUser.uid === article.authorId || article.editors?.includes(currentUser.uid))) || false;

  return (
    <div className="max-w-3xl mx-auto px-4 py-8">
      <article className="bg-white rounded-lg shadow-lg overflow-hidden dark:bg-gray-800 p-8">
        <div className="flex justify-between items-start">
          <h1 className="text-3xl font-bold text-gray-900 dark:text-white mb-4">{article.title}</h1>
          {canEdit() && (
            <Link to={`/articles/${article.id}/edit`} className="text-indigo-600 dark:text-indigo-400 hover:text-indigo-800 dark:hover:text-indigo-200 flex items-center">
              <Edit className="h-5 w-5 mr-1" />編集
            </Link>
          )}
        </div>
        <div className="flex items-center justify-between text-sm text-gray-500 dark:text-gray-400">
          <div className="flex items-center space-x-2">
            {author?.avatarUrl ? (
              <Link to={`/users/${author.uid}`}>
                <img src={author.avatarUrl} alt={`${author.displayName}のアバター`} className="h-6 w-6 rounded-full object-cover" loading="lazy" />
              </Link>
            ) : <User className="h-6 w-6 text-gray-400" />}
            <span>{author?.displayName || "ユーザー"}</span>
            <Editors editors={editors} showNames={false} />
          </div>
          <div className="flex items-center space-x-1">
            <Calendar className="h-4 w-4" />
            <span>{article.created_at?.seconds ? format(new Date(article.created_at.seconds * 1000), 'PPP', { locale: ja }) : "不明な日付"}</span>
          </div>
        </div>
        <div className="prose prose-indigo max-w-none dark:prose-dark mt-8">
          <ReactMarkdown
            remarkPlugins={[remarkGfm]}
            components={{
              code({ inline, className, children, ...props }: any) {
                const match = /language-(\w+)/.exec(className || '');
                return !inline && match ? (
                  <SyntaxHighlighter style={vscDarkPlus} language={match[1]} PreTag="div" {...props}>
                    {String(children).replace(/\n$/, '')}
                  </SyntaxHighlighter>
                ) : (
                  <code className={className} {...props}>{children}</code>
                );
              }
            }}
          >
            {article.content}
          </ReactMarkdown>
        </div>
      </article>
    </div>
  );
};

export default ArticleDetail;<|MERGE_RESOLUTION|>--- conflicted
+++ resolved
@@ -10,13 +10,9 @@
 import { format } from 'date-fns';
 import { ja } from 'date-fns/locale';
 import { Article } from '../types/Article'; 
-<<<<<<< HEAD
-import Editors from "../components/Editors.tsx";
-=======
 import Editors from "../components/Editors.tsx"; // 編集者表示コンポーネントのインポート
 
 // Firebase Authentication
->>>>>>> f8890817
 import { getAuth, onAuthStateChanged, User as FirebaseUser } from "firebase/auth";
 
 interface UserData {
